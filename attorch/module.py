from collections import OrderedDict

from torch import nn


class ModuleDict(nn.Module):
    def __init__(self, modules=None):
        super().__init__()
        if modules is not None:
            for k, v in modules.items():
                if k not in self._modules:
                    self.add_module(str(k), v)
                else:
                    raise KeyError('{} is already in modules. Please choose a different name'.format(str(k)))

    def __getitem__(self, idx):
        return self._modules[str(idx)]

    def __setitem__(self, idx, module):
        return setattr(self, str(idx), module)

    def __len__(self):
        return len(self._modules)

    def __iter__(self):
        return iter(self._modules.keys())

<<<<<<< HEAD

    def items(self):
        return self._modules.items()

    def values(self):
        return self._modules.values()

    def keys(self):
        return self._modules.keys()
=======
    def keys(self):
        yield from self._modules.keys()

>>>>>>> 79520b57
<|MERGE_RESOLUTION|>--- conflicted
+++ resolved
@@ -25,7 +25,9 @@
     def __iter__(self):
         return iter(self._modules.keys())
 
-<<<<<<< HEAD
+    def keys(self):
+        yield from self._modules.keys()
+
 
     def items(self):
         return self._modules.items()
@@ -34,9 +36,4 @@
         return self._modules.values()
 
     def keys(self):
-        return self._modules.keys()
-=======
-    def keys(self):
-        yield from self._modules.keys()
-
->>>>>>> 79520b57
+        return self._modules.keys()